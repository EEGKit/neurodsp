--- conflicted
+++ resolved
@@ -19,11 +19,7 @@
       MODULE_NAME: neurodsp
     strategy:
       matrix:
-<<<<<<< HEAD
-        python-version: [3.7, 3.8, 3.9, "3.10", "3.11"]
-=======
         python-version: ["3.6", "3.7", "3.8", "3.9", "3.10", "3.11"]
->>>>>>> 1498cc59
 
     steps:
     - uses: actions/checkout@v3
