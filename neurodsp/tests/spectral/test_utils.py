--- conflicted
+++ resolved
@@ -41,7 +41,6 @@
     assert_equal(t_ext, np.array([0, 1]))
     f_ext, t_ext, p_ext = trim_spectrogram(freqs, times, pows, f_range=[6, 8], t_range=None)
     assert_equal(f_ext, np.array([6, 7, 8]))
-<<<<<<< HEAD
     assert_equal(t_ext, times)
 
 def test_get_positive_fft_outputs():
@@ -86,29 +85,4 @@
     # Test case: even length, uneven number added per side
     length = 6
     out4 = pad_signal(np.array([1, 2, 3]), length)
-    assert len(out4) == length
-
-@pytest.mark.parametrize("fast_len", [True, False])
-def test_window_pad(fast_len):
-
-    nperseg = 100
-    noverlap = 10
-    npad = 1000
-
-    sig = np.random.rand(1000)
-
-    sig_windowed, _nperseg, _noverlap = window_pad(sig, nperseg, noverlap, npad, fast_len)
-
-    # Overlap was handled correctly b/w the first two windows
-    assert np.all(sig_windowed[npad:npad+nperseg][-noverlap:] ==
-        sig_windowed[(3*npad)+nperseg:(3*npad)+nperseg+noverlap])
-
-    # Updated nperseg has no remainder
-    nwin = (len(sig_windowed) / nperseg)
-    assert nwin == int(nwin)
-
-    # Ensure updated nperseg is correct
-    assert _nperseg == nperseg + npad
-=======
-    assert_equal(t_ext, times)
->>>>>>> 9b0c1ac4
+    assert len(out4) == length