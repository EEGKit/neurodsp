"""Compute spectral power.

Notes
-----
Mostly relies on scipy.signal.spectrogram and numpy.fft
https://docs.scipy.org/doc/scipy/reference/generated/scipy.signal.spectrogram.html
"""

import numpy as np
from scipy.signal import spectrogram, medfilt

from neurodsp.utils.core import get_avg_func
from neurodsp.utils.data import create_freqs
from neurodsp.utils.decorators import multidim
from neurodsp.utils.checks import check_param_options
from neurodsp.utils.outliers import discard_outliers
from neurodsp.timefrequency.wavelets import compute_wavelet_transform
from neurodsp.spectral.utils import trim_spectrum
from neurodsp.spectral.checks import check_spg_settings, check_mt_settings

###################################################################################################
###################################################################################################

def compute_spectrum(sig, fs, method='welch', **kwargs):
    """Compute the power spectral density of a time series.

    Parameters
    ----------
    sig : 1d or 2d array
        Time series.
    fs : float
        Sampling rate, in Hz.
    method : {'welch', 'wavelet', 'medfilt'}, optional
        Method to use to estimate the power spectrum.
    **kwargs
        Keyword arguments to pass through to the function that calculates the spectrum.
        See `compute_spectrum_{welch, wavelet, medfilt}` for details.

    Returns
    -------
    freqs : 1d array
        Frequencies at which the measure was calculated.
    spectrum : 1d or 2d array
        Power spectral density.

    Examples
    --------
    Compute the power spectrum of a simulated time series:

    >>> from neurodsp.sim import sim_combined
    >>> sig = sim_combined(n_seconds=10, fs=500,
    ...                    components={'sim_powerlaw': {}, 'sim_oscillation' : {'freq': 10}})
    >>> freqs, spectrum = compute_spectrum(sig, fs=500)
    """

<<<<<<< HEAD
    check_param_options(method, 'method', ['welch', 'wavelet', 'medfilt', 'multitaper'])
=======
    check_param_options(method, 'method', ['welch', 'wavelet', 'medfilt'])
    _spectrum_input_checks(method, kwargs)
>>>>>>> d3abb387

    if method == 'welch':
        return compute_spectrum_welch(sig, fs, **kwargs)

    elif method == 'wavelet':
        return compute_spectrum_wavelet(sig, fs, **kwargs)

    elif method == 'medfilt':
        return compute_spectrum_medfilt(sig, fs, **kwargs)

    elif method == 'multitaper':
        return compute_spectrum_multitaper(sig, fs, **kwargs)


SPECTRUM_INPUTS = {
    'welch' : ['avg_type', 'window', 'nperseg', 'noverlap', 'f_range', 'outlier_percent'],
    'wavelet' : ['freqs', 'avg_type', 'n_cycles', 'scaling', 'norm'],
    'medfilt' : ['filt_len', 'f_range'],
}


def _spectrum_input_checks(method, kwargs):
    """Check inputs to `compute_spectrum` match spectral estimation method."""

    for param in kwargs.keys():
        assert param in SPECTRUM_INPUTS[method], \
            'Parameter {} not expected for {} estimation method'.format(param, method)


@multidim(select=[0])
def compute_spectrum_wavelet(sig, fs, freqs, avg_type='mean', **kwargs):
    """Compute the power spectral density using wavelets.

    Parameters
    ----------
    sig : 1d or 2d array
        Time series.
    fs : float
        Sampling rate, in Hz.
    freqs : 1d array or list of float
        If array, frequency values to estimate with morlet wavelets.
        If list, define the frequency range, as [freq_start, freq_stop, freq_step].
        The `freq_step` is optional, and defaults to 1. Range is inclusive of `freq_stop` value.
    avg_type : {'mean', 'median'}, optional
        Method to average across the windows.
    **kwargs
        Optional inputs for using wavelets.

    Returns
    -------
    freqs : 1d array
        Frequencies at which the measure was calculated.
    spectrum : 1d or 2d array
        Power spectral density.

    Examples
    --------
    Compute the power spectrum of a simulated time series using wavelets:

    >>> from neurodsp.sim import sim_combined
    >>> sig = sim_combined(n_seconds=10, fs=500,
    ...                    components={'sim_powerlaw': {}, 'sim_oscillation' : {'freq': 10}})
    >>> freqs, spectrum = compute_spectrum_wavelet(sig, fs=500, freqs=[1, 30])
    """

    if isinstance(freqs, (tuple, list)):
        freqs = create_freqs(*freqs)

    # Compute the wavelet transform
    mwt = compute_wavelet_transform(sig, fs, freqs, **kwargs)

    # Convert the wavelet coefficient outputs to units of power
    mwt_power = abs(mwt)**2

    # Create the power spectrum by averaging across the time dimension
    spectrum = get_avg_func(avg_type)(mwt_power, axis=1)

    return freqs, spectrum


def compute_spectrum_welch(sig, fs, avg_type='mean', window='hann',
                           nperseg=None, noverlap=None,
                           f_range=None, outlier_percent=None):
    """Compute the power spectral density using Welch's method.

    Parameters
    ----------
    sig : 1d or 2d array
        Time series.
    fs : float
        Sampling rate, in Hz.
    avg_type : {'mean', 'median'}, optional
        Method to average across the windows:

        * 'mean' is the same as Welch's method, taking the mean across FFT windows.
        * 'median' uses median across FFT windows instead of the mean, to minimize outlier effects.
    window : str or tuple or array_like, optional, default: 'hann'
        Desired window to use. See scipy.signal.get_window for a list of available windows.
        If array_like, the array will be used as the window and its length must be nperseg.
    nperseg : int, optional
        Length of each segment, in number of samples.
        If None, and window is str or tuple, is set to 1 second of data.
        If None, and window is array_like, is set to the length of the window.
    noverlap : int, optional
        Number of points to overlap between segments.
        If None, noverlap = nperseg // 8.
    f_range : list of [float, float], optional
        Frequency range to sub-select from the power spectrum.
    outlier_percent : float, optional
        The percentage of outlier values to be removed. Must be between 0 and 100.

    Returns
    -------
    freqs : 1d array
        Frequencies at which the measure was calculated.
    spectrum : 1d or 2d array
        Power spectral density.

    Notes
    -----
    - Welch's method ([1]_) computes a power spectra by averaging over windowed FFTs.

    References
    ----------
    .. [1] Welch, P. (1967). The use of fast Fourier transform for the estimation of power
           spectra: A method based on time averaging over short, modified periodograms.
           IEEE Transactions on Audio and Electroacoustics, 15(2), 70–73.
           DOI: https://doi.org/10.1109/TAU.1967.1161901

    Examples
    --------
    Compute the power spectrum of a simulated time series using Welch's method:

    >>> from neurodsp.sim import sim_combined
    >>> sig = sim_combined(n_seconds=10, fs=500,
    ...                    components={'sim_powerlaw': {}, 'sim_oscillation': {'freq': 10}})
    >>> freqs, spec = compute_spectrum_welch(sig, fs=500)
    """

    # Calculate the short time Fourier transform with signal.spectrogram
    nperseg, noverlap = check_spg_settings(fs, window, nperseg, noverlap)
    freqs, _, spg = spectrogram(sig, fs, window, nperseg, noverlap)

    # Throw out outliers if indicated
    if outlier_percent is not None:
        spg = discard_outliers(spg, outlier_percent)

    # Average across windows
    spectrum = get_avg_func(avg_type)(spg, axis=-1)

    # Trim spectrum, if requested
    if f_range:
        freqs, spectrum = trim_spectrum(freqs, spectrum, f_range)

    return freqs, spectrum


@multidim(select=[0])
def compute_spectrum_medfilt(sig, fs, filt_len=1., f_range=None):
    """Compute the power spectral density as a smoothed FFT.

    Parameters
    ----------
    sig : 1d or 2d array
        Time series.
    fs : float
        Sampling rate, in Hz.
    filt_len : float, optional, default: 1
        Length of the median filter, in Hz.
    f_range : list of [float, float], optional
        Frequency range to sub-select from the power spectrum.

    Returns
    -------
    freqs : 1d array
        Frequencies at which the measure was calculated.
    spectrum : 1d or 2d array
        Power spectral density.

    Examples
    --------
    Compute the power spectrum of a simulated time series as a smoothed FFT:

    >>> from neurodsp.sim import sim_combined
    >>> sig = sim_combined(n_seconds=10, fs=500,
    ...                    components={'sim_powerlaw': {}, 'sim_oscillation' : {'freq': 10}})
    >>> freqs, spec = compute_spectrum_medfilt(sig, fs=500)
    """

    # Take the positive half of the spectrum, since it's symmetrical
    ft = np.fft.fft(sig)[:int(np.ceil(len(sig) / 2.))]
    freqs = np.fft.fftfreq(len(sig), 1. / fs)[:int(np.ceil(len(sig) / 2.))]

    # Convert median filter length from Hz to samples, and make sure it is odd
    filt_len_samp = int(filt_len / (freqs[1] - freqs[0]))
    if filt_len_samp % 2 == 0:
        filt_len_samp += 1

    spectrum = medfilt(np.abs(ft)**2. / (fs * len(sig)), filt_len_samp)

    if f_range:
        freqs, spectrum = trim_spectrum(freqs, spectrum, f_range)

    return freqs, spectrum


def compute_spectrum_multitaper(sig, fs, bandwidth=None, num_windows=None):
    """Compute the power spectral density using the multi-taper method.

    Parameters
    ----------
    sig : 1d or 2d array
        Time series.
    fs : float
        Sampling rate, in Hz.
    bandwidth : float
        Frequency bandwidth of multi-taper window function.
    num_windows : int.
        Number of slepian windows used to weight the signal.

    Returns
    -------
    freqs : 1d array
        Frequencies at which the measure was calculated.
    spectrum : 1d or 2d array
        Power spectral density using multi-taper method.
    """

    from scipy.signal.windows import dpss

    # Compute signal length based on input shape
    sig_len = sig.shape[sig.ndim - 1]

    # check settings
    nw, num_windows = check_mt_settings(sig_len, fs, bandwidth, num_windows)

    # Create slepian sequences
    slepian_sequences = dpss(sig_len, nw, num_windows)

    # Compute fourier on signal weighted by each slepian sequence
    freqs = np.fft.rfftfreq(sig_len, 1. /fs)
    spectrums = np.abs(np.fft.rfft(slepian_sequences[:, np.newaxis]*sig))**2

    # Average spectrums of each sequence for final result
    spectrum = spectrums.mean(axis=0)

    # Convert output to 1d if necessary
    if sig.ndim == 1:
        spectrum = spectrum[0]

    return freqs, spectrum<|MERGE_RESOLUTION|>--- conflicted
+++ resolved
@@ -53,12 +53,8 @@
     >>> freqs, spectrum = compute_spectrum(sig, fs=500)
     """
 
-<<<<<<< HEAD
     check_param_options(method, 'method', ['welch', 'wavelet', 'medfilt', 'multitaper'])
-=======
-    check_param_options(method, 'method', ['welch', 'wavelet', 'medfilt'])
     _spectrum_input_checks(method, kwargs)
->>>>>>> d3abb387
 
     if method == 'welch':
         return compute_spectrum_welch(sig, fs, **kwargs)
