--- conflicted
+++ resolved
@@ -7,13 +7,9 @@
 """
 
 import numpy as np
-<<<<<<< HEAD
 from scipy.signal import spectrogram, medfilt
-from scipy.fft import next_fast_len
+from scipy.signal import welch, spectrogram, medfilt
 from scipy.signal.windows import get_window
-=======
-from scipy.signal import welch, spectrogram, medfilt
->>>>>>> 9b0c1ac4
 
 from neurodsp.utils.core import get_avg_func
 from neurodsp.utils.data import create_freqs
@@ -21,13 +17,8 @@
 from neurodsp.utils.checks import check_param_options
 from neurodsp.utils.outliers import discard_outliers
 from neurodsp.timefrequency.wavelets import compute_wavelet_transform
-<<<<<<< HEAD
-from neurodsp.spectral.utils import trim_spectrum, window_pad, pad_signal
-from neurodsp.spectral.checks import check_spg_settings, check_mt_settings
-=======
-from neurodsp.spectral.utils import trim_spectrum
+from neurodsp.spectral.utils import trim_spectrum, pad_signal
 from neurodsp.spectral.checks import check_windowing_settings, check_mt_settings
->>>>>>> 9b0c1ac4
 
 ###################################################################################################
 ###################################################################################################
@@ -81,16 +72,10 @@
 
 
 SPECTRUM_INPUTS = {
-<<<<<<< HEAD
     'wavelet' : ['freqs', 'avg_type', 'n_cycles', 'scaling', 'norm'],
     'fft' : ['window', 'f_range'],
-    'welch' : ['avg_type', 'window', 'nperseg', 'noverlap', 'nfft', \
-               'fast_len', 'f_range', 'outlier_percent'],
-=======
     'welch' : ['avg_type', 'window', 'nperseg', 'noverlap', \
                'nfft', 'fast_len', 'f_range'],
-    'wavelet' : ['freqs', 'avg_type', 'n_cycles', 'scaling', 'norm'],
->>>>>>> 9b0c1ac4
     'medfilt' : ['filt_len', 'f_range'],
 }
 
@@ -154,7 +139,6 @@
     return freqs, spectrum
 
 
-<<<<<<< HEAD
 @multidim(select=[0])
 def compute_spectrum_fft(sig, fs, window=None, nfft=None, f_range=None):
     """Compute the power spectrum based on a single FFT.
@@ -199,13 +183,8 @@
     return freqs, spectrum
 
 
-def compute_spectrum_welch(sig, fs, avg_type='mean', window='hann',
-                           nperseg=None, noverlap=None, nfft=None,
-                           fast_len=False, f_range=None, outlier_percent=None):
-=======
 def compute_spectrum_welch(sig, fs, avg_type='mean', window='hann', nperseg=None,
                            noverlap=None, nfft=None, fast_len=False, f_range=None):
->>>>>>> 9b0c1ac4
     """Compute the power spectral density using Welch's method.
 
     Parameters
