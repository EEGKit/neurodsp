--- conflicted
+++ resolved
@@ -127,7 +127,6 @@
     else:
         times_ext = times
 
-<<<<<<< HEAD
     return freqs_ext, times_ext, spg_ext
 
 
@@ -195,119 +194,4 @@
         npad_left, npad_right = int(np.floor(npad_total / 2)), int(np.ceil(npad_total / 2))
         sig = np.pad(sig, (npad_left, npad_right), mode='constant', constant_values=0)
 
-    return sig
-
-
-def window_pad(sig, nperseg, noverlap, npad, fast_len,
-               nwindows=None, nsamples=None, pad_left=None, pad_right=None):
-    """Pads windows (for Welch's PSD) with zeros.
-
-    Parameters
-    ----------
-    sig : 1d or 2d array
-        Time series.
-    nperseg : int
-        Length of each segment, in number of samples, at the beginning and end of each window.
-    noverlap : int
-        Number of points to overlap between segments, applied prior to zero padding.
-    npad : int
-        Number of samples to zero pad windows per side.
-    fast_len : bool
-        Moves nperseg to the fastest length to reduce computation.
-        Adjusts zero-padding to account for the new nperseg.
-        See scipy.fft.next_fast_len for details.
-    nwindows, nsamples, pad_left, pad_right : int, optional, default: None
-        Prevents redundant computation when sig is 2d.
-
-    Returns
-    -------
-    sig_windowed : 1d or 2d array
-        Windowed signal, with zeros padded at the around each window.
-    """
-
-    if sig.ndim == 2:
-
-        # Determine nsamples & padding once, to prevent redundant computation in the loop
-        nwindows = int(np.ceil(len(sig[0])/nperseg))
-        if nsamples is None or pad_left is None or pad_right is None:
-            nsamples, pad_left, pad_right = _find_pad_size(nperseg, npad, fast_len)
-
-        # Recursively call window_pad on each signal
-        for sind, csig in enumerate(sig):
-
-            _sig_win, _nperseg, _noverlap = window_pad(
-                # Required arguments
-                csig, nperseg, noverlap, npad, fast_len,
-                # Optional arguments to prevent redundant computation
-                nwindows, nsamples, pad_left, pad_right,
-            )
-
-            if sind == 0:
-                # Initialize windowed array
-                sig_windowed = np.zeros((len(sig), len(_sig_win)))
-
-            sig_windowed[sind] = _sig_win
-
-        # Update nperseg and noverlap
-        nperseg, noverlap = _nperseg, _noverlap
-
-    else:
-
-        # Compute the number of windows, samples, and padding.
-        #   Do not recompute if called from the 2d case
-        if nwindows is None:
-            nwindows = int(np.ceil(len(sig) / nperseg))
-
-        if nsamples is None or pad_left is None or pad_right is None:
-            # Skipped if called from the 2d case
-            nsamples, pad_left, pad_right = _find_pad_size(nperseg, npad, fast_len)
-
-        # Window signal
-        sig_windowed = np.zeros((nwindows, nsamples))
-
-        for wind in range(nwindows):
-
-            # Signal indices
-            start = max(0, (wind * nperseg) - noverlap)
-            end = min(len(sig), start + nperseg)
-
-            if end - start != nperseg:
-                # Stop if a full window can't be created at end of signal
-                break
-
-            # Pad
-            sig_windowed[wind] = np.pad(sig[start:end], (pad_left, pad_right))
-
-        # Removed incomplete windows and flatten
-        sig_windowed = sig_windowed[:wind].flatten()
-
-        # Update nperseg
-        nperseg += (pad_left + pad_right)
-
-        # Overlap is zero since overlapping segments was applied prior to padding each window
-        noverlap = 0
-
-    return sig_windowed, nperseg, noverlap
-
-
-def _find_pad_size(nperseg, npad, fast_len):
-    """Determine pad size and number of samples required."""
-
-    nsamples = nperseg + npad
-
-    pad_left = npad // 2
-    pad_right = npad - pad_left
-
-    if fast_len:
-        # Increase nsamples to the next fastest length and update for zero-padding size
-        nsamples = next_fast_len(nsamples)
-
-        # New padding
-        npad = nsamples - nperseg
-        pad_left = npad // 2
-        pad_right = npad - pad_left
-
-    return nsamples, pad_left, pad_right
-=======
-    return freqs_ext, times_ext, spg_ext
->>>>>>> 9b0c1ac4
+    return sig