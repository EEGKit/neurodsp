--- conflicted
+++ resolved
@@ -145,16 +145,9 @@
 
     check_param_range(rdsym, 'rdsym', [0., 1.])
 
-<<<<<<< HEAD
     # Determine number of samples
-    n_samples = int(n_seconds * fs)
+    n_samples = compute_nsamples(n_seconds, fs)
     half_sample = int(n_samples/2)
-=======
-    # Determine number of samples in rise and decay periods
-    n_samples = compute_nsamples(n_seconds, fs)
-    n_rise = int(np.round(n_samples * rdsym))
-    n_decay = n_samples - n_rise
->>>>>>> 1202ce21
 
     # Calculate number of samples rising
     n_rise_tot = int(np.round(n_samples * rdsym))
