--- conflicted
+++ resolved
@@ -257,117 +257,15 @@
     return cycle
 
 
-<<<<<<< HEAD
-def sim_asym_beta_cycle(n_seconds, fs, beta, scale=2, shift=1):
-    """Simulate an asymmetrical guassian-like cycle.
-=======
 def sim_skewed_gaussian_cycle(n_seconds, fs, center, std, alpha, height=1):
     """Simulate a cycle of a skewed gaussian.
->>>>>>> ea279799
-
-    Parameters
-    ----------
-    n_seconds : float
-        Length of cycle window in seconds.
-    fs : float
-        Sampling frequency of the cycle simulation.
-<<<<<<< HEAD
-    beta : float
-        Exponent controlling the amplitude asymmetry of peaks relative to the troughs.
-
-        - `beta=0` : zeros
-        - `beta=.5`: wide peaks, narrow troughs
-        - `beta=1.`: symetrical peaks and troughs (sine wave)
-        - `beta=5.`: wide troughs, narrow peaks
-
-    scale : float, optional, default: 2
-        Rescales the amplitude of the signal.
-    shift : float, optional, default: 1
-        Translate the signal along the y-axis.
-
-    Returns
-    -------
-    cycle : 1d array
-        Simulated asymmetrical gaussian cycle.
-
-    Notes
-    -----
-    ..math::
-
-      cycle = ((cos(2\pi ft) + 1) / 2)^{b}
-
-    References
-    ----------
-    Lozano-Soldevilla, D., Huurne, N. T., &amp; Oostenveld, R. (2016). Neuronal Oscillations with
-    Non-sinusoidal Morphology Produce Spurious Phase-to-Amplitude Coupling and Directionality.
-    Frontiers in Computational Neuroscience, 10. doi:10.3389/fncom.2016.00087
-
-    Examples
-    --------
-    Simulate a cycle of an asymmetrical gaussian wave:
-
-    >>> cycle = sim_asym_beta_cycle(1, 500, beta=2)
-    """
-
-    check_param(beta, 'beta', [0., np.inf])
-
-    times = create_cycle_time(n_seconds, fs)
-
-    cycle = ((-np.cos(times) + shift) / scale)**beta
-
-    return cycle
-
-
-def sim_asym_harmonic_cycle(n_seconds, fs, phi, n_harmonics):
-    """Simulate an asymmetrical cycle as a sum of harmonics.
-
-    Parameters
-    ----------
-    n_seconds : float
-        Length of cycle window in seconds.
-    fs : float
-        Sampling frequency of the cycle simulation.
-    phi : float
-        Phase at each harmonic.
-    n_harmonics : int
-        Number of harmonics to sum across.
-
-    Returns
-    -------
-    cycle : 1d array
-        Simulated asymmetrical harmonic cycle.
-
-    Notes
-    -----
-    .. math::
-
-      cycle = \sum_{j=1}^{j} \dfrac{1}{j^2} \cdot cos(j2\pi ft)+(j-1)*\phi
-
-    References
-    ----------
-    Lozano-Soldevilla, D., Huurne, N. T., &amp; Oostenveld, R. (2016). Neuronal Oscillations with
-    Non-sinusoidal Morphology Produce Spurious Phase-to-Amplitude Coupling and Directionality.
-    Frontiers in Computational Neuroscience, 10. doi:10.3389/fncom.2016.00087
-
-    Examples
-    --------
-    Simulate an asymmetrical cycle as the sum of harmonics:
-
-    >>> cycle = sim_asym_harmonic_cycle(1, 500, phi=1, n_harmonics=1)
-    """
-
-    times = create_cycle_time(n_seconds, fs)
-    cycs = np.zeros((n_harmonics+1, len(times)))
-
-    harmonics = np.array(range(1, n_harmonics + 2))
-
-    for idx, jth in enumerate(harmonics):
-        cycs[idx] = (1 / jth**2) * np.cos(jth*times+(jth-1)*phi)
-
-    cycle = np.sum(cycs, axis=0)
-
-    return cycle
-=======
+
+    Parameters
+    ----------
+    n_seconds : float
+        Length of cycle window in seconds.
+    fs : float
+        Sampling frequency of the cycle simulation.
     center : float
         The center of the skewed gaussian.
     std : float
@@ -402,11 +300,116 @@
     return cycle
 
 
+def sim_asym_beta_cycle(n_seconds, fs, beta, scale=2, shift=1):
+    """Simulate an asymmetrical guassian-like cycle.
+
+    Parameters
+    ----------
+    n_seconds : float
+        Length of cycle window in seconds.
+    fs : float
+        Sampling frequency of the cycle simulation.
+    beta : float
+        Exponent controlling the amplitude asymmetry of peaks relative to the troughs.
+
+        - `beta=0` : zeros
+        - `beta=.5`: wide peaks, narrow troughs
+        - `beta=1.`: symetrical peaks and troughs (sine wave)
+        - `beta=5.`: wide troughs, narrow peaks
+
+    scale : float, optional, default: 2
+        Rescales the amplitude of the signal.
+    shift : float, optional, default: 1
+        Translate the signal along the y-axis.
+
+    Returns
+    -------
+    cycle : 1d array
+        Simulated asymmetrical gaussian cycle.
+
+    Notes
+    -----
+    ..math::
+
+      cycle = ((cos(2\pi ft) + 1) / 2)^{b}
+
+    References
+    ----------
+    Lozano-Soldevilla, D., Huurne, N. T., &amp; Oostenveld, R. (2016). Neuronal Oscillations with
+    Non-sinusoidal Morphology Produce Spurious Phase-to-Amplitude Coupling and Directionality.
+    Frontiers in Computational Neuroscience, 10. doi:10.3389/fncom.2016.00087
+
+    Examples
+    --------
+    Simulate a cycle of an asymmetrical gaussian wave:
+
+    >>> cycle = sim_asym_beta_cycle(1, 500, beta=2)
+    """
+
+    check_param_range(beta, 'beta', [0., np.inf])
+
+    times = create_cycle_time(n_seconds, fs)
+
+    cycle = ((-np.cos(times) + shift) / scale)**beta
+
+    return cycle
+
+
+def sim_asym_harmonic_cycle(n_seconds, fs, phi, n_harmonics):
+    """Simulate an asymmetrical cycle as a sum of harmonics.
+
+    Parameters
+    ----------
+    n_seconds : float
+        Length of cycle window in seconds.
+    fs : float
+        Sampling frequency of the cycle simulation.
+    phi : float
+        Phase at each harmonic.
+    n_harmonics : int
+        Number of harmonics to sum across.
+
+    Returns
+    -------
+    cycle : 1d array
+        Simulated asymmetrical harmonic cycle.
+
+    Notes
+    -----
+    .. math::
+
+      cycle = \sum_{j=1}^{j} \dfrac{1}{j^2} \cdot cos(j2\pi ft)+(j-1)*\phi
+
+    References
+    ----------
+    Lozano-Soldevilla, D., Huurne, N. T., &amp; Oostenveld, R. (2016). Neuronal Oscillations with
+    Non-sinusoidal Morphology Produce Spurious Phase-to-Amplitude Coupling and Directionality.
+    Frontiers in Computational Neuroscience, 10. doi:10.3389/fncom.2016.00087
+
+    Examples
+    --------
+    Simulate an asymmetrical cycle as the sum of harmonics:
+
+    >>> cycle = sim_asym_harmonic_cycle(1, 500, phi=1, n_harmonics=1)
+    """
+
+    times = create_cycle_time(n_seconds, fs)
+    cycs = np.zeros((n_harmonics+1, len(times)))
+
+    harmonics = np.array(range(1, n_harmonics + 2))
+
+    for idx, jth in enumerate(harmonics):
+        cycs[idx] = (1 / jth**2) * np.cos(jth*times+(jth-1)*phi)
+
+    cycle = np.sum(cycs, axis=0)
+
+    return cycle
+
+
 # Alias action potential from `sim_action_potential`
 def sim_ap_cycle(n_seconds, fs, centers, stds, alphas, heights):
     return sim_action_potential(n_seconds, fs, centers, stds, alphas, heights)
 sim_ap_cycle.__doc__ = sim_action_potential.__doc__
->>>>>>> ea279799
 
 
 # Alias single exponential cycle from `sim_synaptic_kernel`
