--- conflicted
+++ resolved
@@ -24,11 +24,8 @@
         Signal sampling rate, in Hz.
     freq : float
         Oscillation frequency.
-<<<<<<< HEAD
     cycle : {'sine', 'asine', 'sawtooth', 'gaussian', 'exp', '2exp', 'asym_beta', 'asym_harmonic'}
-=======
-    cycle : {'sine', 'asine', 'sawtooth', 'gaussian', 'exp', '2exp'} or callable
->>>>>>> ea279799
+            or callable
         What type of oscillation cycle to simulate.
         See `sim_cycle` for details on cycle types and parameters.
     phase : float or {'min', 'max'}, optional, default: 0
