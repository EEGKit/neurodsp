--- conflicted
+++ resolved
@@ -2,15 +2,10 @@
 
 from neurodsp.utils.sim import set_random_seed
 
-<<<<<<< HEAD
-from .periodic import sim_oscillation, sim_bursty_oscillation, sim_variable_oscillation
+from .periodic import (sim_oscillation, sim_bursty_oscillation,
+                       sim_variable_oscillation, sim_damped_oscillation)
 from .aperiodic import (sim_powerlaw, sim_random_walk, sim_synaptic_current, sim_poisson_pop,
                         sim_knee, sim_frac_gaussian_noise, sim_frac_brownian_motion)
-=======
-from .periodic import (sim_oscillation, sim_bursty_oscillation,
-    sim_variable_oscillation, sim_damped_oscillation)
-from .aperiodic import sim_powerlaw, sim_random_walk, sim_synaptic_current, sim_poisson_pop, sim_knee
->>>>>>> 0f8183e8
 from .cycles import sim_cycle
 from .transients import sim_synaptic_kernel
 from .combined import sim_combined, sim_peak_oscillation